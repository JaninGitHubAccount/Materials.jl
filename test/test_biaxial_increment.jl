# This file is a part of JuliaFEM.
# License is MIT: see https://github.com/JuliaFEM/Materials.jl/blob/master/LICENSE

using Test, Tensors

<<<<<<< HEAD
dtimes = [dtime, dtime, dtime, dtime, 1.0]
dstrains11 = [dstrain11, dstrain11, dstrain11, -dstrain11, -4*dstrain11]
dstrains12 = [dstrain12, dstrain12, dstrain12, -dstrain12, -4*dstrain12]
plasticity_test = zeros(length(dstrains11)-1)
for i in 1:length(dtimes)
    dstrain11 = dstrains11[i]
    dstrain12 = dstrains12[i]
    dtime = dtimes[i]
    biaxial_increment!(mat, dstrain11, dstrain12, dtime)
    update_material!(mat)
    push!(stresses, copy(tovoigt(mat.variables.stress)))
    if i > 1
        plasticity_test[i-1] = mat.variables.cumeq > 0.0
=======
let dtime = 0.25,
    parameters = ChabocheParameterState(E=200.0e3,
                                        nu=0.3,
                                        R0=100.0,
                                        Kn=100.0,
                                        nn=10.0,
                                        C1=10000.0,
                                        D1=100.0,
                                        C2=50000.0,
                                        D2=1000.0,
                                        Q=50.0,
                                        b=0.1),
    mat = Chaboche(parameters = parameters),
    dstrain11 = 1e-3*dtime,
    dstrain12 = 1e-3*dtime,
    dtimes = [dtime, dtime, dtime, dtime, 1.0],
    dstrains11 = dstrain11*[1.0, 1.0, 1.0, -1.0, -4.0],
    dstrains12 = dstrain12*[1.0, 1.0, 1.0, -1.0, -4.0]

    plastic_flow_occurred = zeros(Bool, length(dstrains11) - 1)
    for i in 1:length(dtimes)
        dstrain11 = dstrains11[i]
        dstrain12 = dstrains12[i]
        dtime = dtimes[i]
        biaxial_increment!(mat, dstrain11, dstrain12, dtime)
        update_material!(mat)
        if i > 1
            plastic_flow_occurred[i-1] = (mat.variables.cumeq > 0.0)
        end
        @test !iszero(mat.variables.stress[1,1]) && !iszero(mat.variables.stress[1,2])
        @test isapprox(tovoigt(mat.variables.stress)[2:5], zeros(4); atol=1e-8)
>>>>>>> 011041d7
    end
    @test any(plastic_flow_occurred)
end<|MERGE_RESOLUTION|>--- conflicted
+++ resolved
@@ -3,21 +3,6 @@
 
 using Test, Tensors
 
-<<<<<<< HEAD
-dtimes = [dtime, dtime, dtime, dtime, 1.0]
-dstrains11 = [dstrain11, dstrain11, dstrain11, -dstrain11, -4*dstrain11]
-dstrains12 = [dstrain12, dstrain12, dstrain12, -dstrain12, -4*dstrain12]
-plasticity_test = zeros(length(dstrains11)-1)
-for i in 1:length(dtimes)
-    dstrain11 = dstrains11[i]
-    dstrain12 = dstrains12[i]
-    dtime = dtimes[i]
-    biaxial_increment!(mat, dstrain11, dstrain12, dtime)
-    update_material!(mat)
-    push!(stresses, copy(tovoigt(mat.variables.stress)))
-    if i > 1
-        plasticity_test[i-1] = mat.variables.cumeq > 0.0
-=======
 let dtime = 0.25,
     parameters = ChabocheParameterState(E=200.0e3,
                                         nu=0.3,
@@ -49,7 +34,6 @@
         end
         @test !iszero(mat.variables.stress[1,1]) && !iszero(mat.variables.stress[1,2])
         @test isapprox(tovoigt(mat.variables.stress)[2:5], zeros(4); atol=1e-8)
->>>>>>> 011041d7
     end
     @test any(plastic_flow_occurred)
 end