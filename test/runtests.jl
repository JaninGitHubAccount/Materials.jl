# This file is a part of JuliaFEM.
# License is MIT: see https://github.com/JuliaFEM/Materials.jl/blob/master/LICENSE

using Materials, Test

@testset "Test Materials.jl" begin
    # @testset "test abstract material" begin
    #     include("test_abstract_material.jl")
    # end
    @testset "test ideal plastic material model" begin
        include("test_idealplastic.jl")
    end
    @testset "test ideal plastic pure shear" begin
        include("test_idealplastic_shear.jl")
    end
    @testset "test uniaxial increment" begin
        include("test_uniaxial_increment.jl")
    end
    @testset "test chaboche pure shear" begin
        include("test_chaboche_shear.jl")
    end
    @testset "test chaboche uniaxial stress" begin
        include("test_chaboche.jl")
    end
    @testset "test biaxial increment" begin
        include("test_biaxial_increment.jl")
    end
<<<<<<< HEAD
    @testset "test memory" begin
        include("test_memory.jl")
=======
    @testset "test stress-driven uniaxial increment" begin
        include("test_stress_driven_uniaxial_increment.jl")
    end
    @testset "test DSA material model" begin
        include("test_DSA.jl")
>>>>>>> 3785340b
    end
    # @testset "test viscoplastic material model" begin
    #     include("test_viscoplastic.jl")
    # end
end<|MERGE_RESOLUTION|>--- conflicted
+++ resolved
@@ -25,16 +25,14 @@
     @testset "test biaxial increment" begin
         include("test_biaxial_increment.jl")
     end
-<<<<<<< HEAD
     @testset "test memory" begin
         include("test_memory.jl")
-=======
+    end
     @testset "test stress-driven uniaxial increment" begin
         include("test_stress_driven_uniaxial_increment.jl")
     end
     @testset "test DSA material model" begin
         include("test_DSA.jl")
->>>>>>> 3785340b
     end
     # @testset "test viscoplastic material model" begin
     #     include("test_viscoplastic.jl")
