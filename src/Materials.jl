# This file is a part of JuliaFEM.
# License is MIT: see https://github.com/JuliaFEM/Materials.jl/blob/master/LICENSE

module Materials

<<<<<<< HEAD
using FEMBase, LinearAlgebra, ForwardDiff, Tensors, NLsolve
=======
using FEMBase, LinearAlgebra, ForwardDiff, Tensors, SparseArrays
>>>>>>> 415d0f87

abstract type AbstractMaterial end

"""
    Material{M<:AbstractMaterial}

- Stress σ
- Strain ε
- Stress increment Δσ
- Strain increment Δε
- Jacobian matrix of the consitutive model, ∂Δσ/∂Δε

Properties contains internal material state parameters, like Young's modulus,
Poissons ratio, yield stress limit, and so on.

# Example

Let us define linear, isotroopic Hooke material.

struct LinearIsotropicHooke <: AbstractMaterial
    youngs_modulus :: Float64
    poissons_ratio :: Float64
end

"""
mutable struct Material{M<:AbstractMaterial}
    stress :: Vector{Float64}
    strain :: Vector{Float64}
    dstress :: Vector{Float64}
    dstrain :: Vector{Float64}
    jacobian :: Matrix{Float64}
    time :: Float64
    dtime :: Float64
    properties :: M
end

"""
    Material(M; material_properties...)

Create new material `M`. Any additional properties are passed to material
constructor.

# Example

Assume there's a material `LinearIsotropicHooke`.
"""
function Material(::Type{M}, material_properties) where {M}
    stress = zeros(6)
    strain = zeros(6)
    dstress = zeros(6)
    dstrain = zeros(6)
    jacobian = zeros(6,6)
    time = 0.0
    dtime = 0.0
    properties = M(material_properties...)
    return Material(stress, strain, dstress, dstrain, jacobian, time, dtime, properties)
end

export AbstractMaterial, Material

function integrate_material!(material::Material{M}) where {M<:AbstractMaterial}
    error("One needs to define how to integrate material $M!")
end

material_preprocess_increment!(material::Material{<:AbstractMaterial}, element, ip, time) = nothing
material_postprocess_analysis!(material::Material{<:AbstractMaterial}, element, ip, time) = nothing
material_postprocess_increment!(material::Material{<:AbstractMaterial}, element, ip, time) = nothing
material_postprocess_iteration!(material::Material{<:AbstractMaterial}, element, ip, time) = nothing

function material_preprocess_analysis!(material::Material{M}, element, ip, time) where {M<:AbstractMaterial}
    if !haskey(ip, "stress")
        update!(ip, "stress", time => copy(material.stress))
    end
    if !haskey(ip, "strain")
        update!(ip, "strain", time => copy(material.strain))
    end
    material.time = time
    return nothing
end

function material_preprocess_iteration!(material::Material{M}, element, ip, time) where {M<:AbstractMaterial}
    gradu = element("displacement", ip, time, Val{:Grad})
    strain = 0.5*(gradu + gradu')
    strainvec = [strain[1,1], strain[2,2], strain[3,3],
                 2.0*strain[1,2], 2.0*strain[2,3], 2.0*strain[3,1]]
    material.dstrain = strainvec - material.strain
    return nothing
end

export material_preprocess_analysis!, material_preprocess_increment!,
       material_preprocess_iteration!, material_postprocess_analysis!,
       material_postprocess_increment!, material_postprocess_iteration!

export integrate_material!

include("idealplastic.jl")
export IdealPlastic

# Material point simulator to study material behavior in single integration point
include("simulator.jl")

include("chaboche.jl")
export Chaboche

# Material simulator to solve global system and run standard one element tests
include("mecamatso.jl")
export get_material_analysis

include("viscoplastic.jl")
export ViscoPlastic

end<|MERGE_RESOLUTION|>--- conflicted
+++ resolved
@@ -3,11 +3,7 @@
 
 module Materials
 
-<<<<<<< HEAD
-using FEMBase, LinearAlgebra, ForwardDiff, Tensors, NLsolve
-=======
-using FEMBase, LinearAlgebra, ForwardDiff, Tensors, SparseArrays
->>>>>>> 415d0f87
+using FEMBase, LinearAlgebra, ForwardDiff, Tensors, SparseArrays, NLsolve
 
 abstract type AbstractMaterial end
 
